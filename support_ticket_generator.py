import json
import random
from faker import Faker
from datetime import datetime, timedelta, timezone
import psycopg2
from psycopg2.extras import execute_values
from enum import Enum
from typing import Dict, List, Optional, Tuple
from dataclasses import dataclass
from openai import OpenAI
import os

@dataclass
class MetricDate:
    date: datetime
    request_count: int
    error_rate: float
    metric_type: str  # 'error' or 'request'


class TicketCategories(Enum):
    ProductionDowntime = "production_downtime"
    ProductionInstability = "production_instability"
    ProductionPerformanceDegradation = "production_performance_degradation"
    Bug = "bug"
    FeatureRequest = "feature_request"
    HowTo = "how_to"
    Others = "others"

class FeatureCategory(Enum):
    SchemaRegistry = "schema_registry"
    Actions = "actions"
    RemoteSchemas = "remote_schemas"
    EventTriggers = "event_triggers"
    Permissions = "permissions"
    GraphQL = "graphql"
    
class SupportRequestPattern(Enum):
    EASY = "easy"
    AVERAGE = "average"
    HARD = "hard"

def months_between(date1, date2):
    return (date1.year - date2.year) * 12 + (date1.month - date2.month)


def get_plan_tier(plan_name: str) -> int:
    """Return a numeric tier for plan comparison"""
    if plan_name in ['advanced', 'advanced_trial']:
        return 3
    elif plan_name in ['base', 'base_trial']:
        return 2
    else:  # free
        return 1


def get_significant_dates(cursor, project_id: str, top_n: int = 5, start_date: datetime | None = None) -> List[MetricDate]:
    """Find dates with significant metrics (high error rates or request counts)"""

    significant_dates = []

    # Get dates with high error rates
    if start_date is None:
        cursor.execute("""
            SELECT date, success_count + error_count as request_count, error_rate
            FROM Error_Rate_Daily
            WHERE project_id = %s 
            AND error_rate > 0.1  -- Significant error rate threshold
            ORDER BY error_rate DESC
            LIMIT %s
        """, (project_id, top_n))
    else:
        cursor.execute("""
            SELECT date, success_count + error_count as request_count, error_rate
            FROM Error_Rate_Daily
            WHERE project_id = %s 
            AND error_rate > 0.1  -- Significant error rate threshold
            AND date >= %s
            ORDER BY error_rate DESC
            LIMIT %s
        """, (project_id, start_date, top_n))

    for date, request_count, error_rate in cursor.fetchall():
        significant_dates.append(
            MetricDate(
                date=datetime.combine(date, datetime.min.time()),
                request_count=request_count,
                error_rate=error_rate,
                metric_type='error'
            )
        )

    # If we have enough dates, stop
    if len(significant_dates) >= top_n:
        significant_dates.sort(key=lambda x: x.date)
        return significant_dates

    cursor.execute("""
        WITH plan_changes AS (
            SELECT 
                pc1.created_at as change_date,
                p1.name as old_plan,
                p2.name as new_plan
            FROM Project_Plan_Changelogs pc1
            JOIN Project_Plan_Changelogs pc2 ON 
                pc2.project_id = pc1.project_id AND
                pc2.created_at > pc1.created_at
            JOIN Plans p1 ON p1.id = pc1.plan_id
            JOIN Plans p2 ON p2.id = pc2.plan_id
            WHERE pc1.project_id = %s AND
                pc2.created_at = (
                    SELECT MIN(pc3.created_at)
                    FROM Project_Plan_Changelogs pc3
                    WHERE pc3.project_id = pc1.project_id AND
                        pc3.created_at > pc1.created_at
                )
        )
        SELECT 
            change_date,
            old_plan,
            new_plan,
            COALESCE(r.request_count, 0) as request_count,
            COALESCE(e.error_rate, 0) as error_rate
        FROM plan_changes pc
        LEFT JOIN Requests_Daily_Count r ON 
            r.project_id = %s AND 
            r.date = pc.change_date::date
        LEFT JOIN Error_Rate_Daily e ON 
            e.project_id = %s AND 
            e.date = pc.change_date::date
        ORDER BY change_date DESC
    """, (project_id, project_id, project_id))

    # Process plan changes and find downgrades
    for date, old_plan, new_plan, request_count, error_rate in cursor.fetchall():
        # Check if this is a downgrade
        if get_plan_tier(new_plan) < get_plan_tier(old_plan):
            # Only add if not already added from previous queries
            if not any(d.date.date() == date.date() for d in significant_dates):
                significant_dates.append(
                    MetricDate(
                        date=datetime.combine(
                            date.date(), datetime.min.time()),
                        request_count=request_count,
                        error_rate=error_rate,
                        metric_type='downgrade'
                    )
                )

                # If we have enough dates, stop
                if len(significant_dates) >= top_n:
                    break

    # Sort all dates by date
    significant_dates.sort(key=lambda x: x.date)
    return significant_dates


def determine_ticket_type(metric_date: MetricDate, plan: str) -> TicketCategories:
    """Determine ticket type based on the metric that triggered the ticket"""

    # Get base request count and error rate weights
    ticket_type = random.choices([TicketCategories.ProductionDowntime,
                                  TicketCategories.ProductionInstability,
                                  TicketCategories.ProductionPerformanceDegradation,
                                  TicketCategories.Bug,
                                  TicketCategories.FeatureRequest,
                                  TicketCategories.HowTo
                                  ], weights=[
                                      0.1,
                                      0.2,
                                      0.1,
                                      0.2,
                                      0.3,
                                      0.1
                                  ])[0]

    # Override for very high error rates - force operations or bug
    if metric_date.metric_type == 'error' and metric_date.error_rate > 0.2:
        return random.choice([TicketCategories.ProductionDowntime, TicketCategories.ProductionInstability, TicketCategories.ProductionPerformanceDegradation])

    return ticket_type


def generate_message_content(
    ticket_type: TicketCategories,
    component: FeatureCategory
) -> str:
    """Generate message content based on support patterns"""
    tone_patterns = {
        SupportRequestPattern.EASY: {
            "suffixes": [
                " Thanks in advance!",
                " Appreciate your help!",
                " Looking forward to your response."
            ]
        },
        SupportRequestPattern.AVERAGE: {
            "suffixes": [
                " Please help.",
                " Please look into it.",
                " Let us know how to go about this."
            ]
        },
        SupportRequestPattern.HARD: {
            "suffixes": [
                " This needs immediate attention.",
                " Please fix this now.",
                " We have service disruption because of this."
            ]
        }
    }
    templates = {
        TicketCategories.ProductionDowntime: [
            "Production is down",
            "Cannot reach project",
            "All graphql operations returning 500",
            "Service down"
        ],
        TicketCategories.ProductionInstability: [
            "Few requests are randomly failing",
            f"{component} is randomly breaking in production.",
            f"{component} not functioning as expected in production"
            f"Erratic errors from {component}"
 
        ],
        TicketCategories.ProductionPerformanceDegradation: [
            f"Performance degradation observed in {component} operations.",
            f"High latency in {
                component} queries affecting production workload.",
            f"Resource exhaustion while using {component} in production."
            f"Slow response from {component} in production."
        ],
 
        TicketCategories.Bug: [
            f"Incorrect results from {component} when using specific filters.",
            f"Unexpected behavior in {component}.",
            f"Query returning wrong data set in {component}.",
            f"{component} not working as documented.",
            f"Permission not being correctly implemented in {component}."
            f"Security issue with {component}."
        ],
        TicketCategories.FeatureRequest: [
            f"Need environment variable support in {component}.",
            f"Request for additional functionality in {component}.",
            f"Can we have more flexibility in {component} configuration?",
            f"Enhancement request for {component} to support our use case.",
            f"Missing capability in {component} for our workflow."
        ],
        TicketCategories.HowTo: [
            f"Need help configuring {component} with custom parameters.",
            f"What's the recommended way to implement {component}?",
            f"Documentation for configuring {component} with custom settings?",
            f"Step-by-step guide needed for {component} implementation.",
            f"How to optimize {component} for our use case?"
            f"General inquiry about {component} setup."
        ],
        TicketCategories.Others: [
            f"Please move project to a different VPC.",
            f"Need access to {component} for our team.",
            f"Unable to connect {component} with our infrastructure.",
            f"TLS configuration issues when setting up {component}.",
            
        ]
    }

    if ticket_type == TicketCategories.ProductionDowntime:
        selected_pattern = SupportRequestPattern.HARD
    elif ticket_type in [TicketCategories.ProductionInstability, 
                        TicketCategories.ProductionPerformanceDegradation]:
        selected_pattern = SupportRequestPattern.AVERAGE
    else:
        selected_pattern = SupportRequestPattern.EASY
    
    
    content = random.choice(templates[ticket_type])
    suffix = random.choice(tone_patterns[selected_pattern]["suffixes"])

    return f"{content}{suffix}"


def get_project_metrics(cursor, project_id: str, date: datetime) -> Tuple[int, float]:
    """Get request count and error rate for a given date"""
    # Check requests
    cursor.execute("""
        SELECT request_count 
        FROM Requests_Daily_Count 
        WHERE project_id = %s AND date = %s
    """, (project_id, date.date()))
    request_count = cursor.fetchone()
    request_count = request_count[0] if request_count else 0

    # Check error rate
    cursor.execute("""
        SELECT error_rate 
        FROM Error_Rate_Daily 
        WHERE project_id = %s AND date = %s
    """, (project_id, date.date()))
    error_rate = cursor.fetchone()
    error_rate = error_rate[0] if error_rate else 0.0

    return request_count, error_rate


def get_project_plan(cursor, project_id: str, date: datetime) -> str:
    """Get the plan type for a project at a given date"""
    cursor.execute("""
        SELECT p.name 
        FROM Project_Plan_Changelogs pc
        JOIN Plans p ON p.id = pc.plan_id
        WHERE pc.project_id = %s 
        AND pc.created_at <= %s
        ORDER BY pc.created_at DESC 
        LIMIT 1
    """, (project_id, date))
    result = cursor.fetchone()
    return result[0] if result else "base"


def get_random_dates(
    cursor,
    project_id: str,
    project_created_at: datetime,
    remaining_dates: int,
    start_date: datetime | None = None
) -> List[MetricDate]:
    """
    Generate random dates between project creation and now, with their metrics

    Args:
        cursor: Database cursor for metrics lookup
        project_id: ID of the project
        project_created_at: Project creation timestamp
        num_dates: Number of random dates to generate

    Returns:
        List of MetricDate objects with random dates and their metrics
    """

    if remaining_dates <= 0:
        return []

    random_dates = []
    current_time = datetime.now(timezone.utc)
    if start_date is None:
        total_days = (current_time - project_created_at).days
    else:
        total_days = (current_time - start_date).days

    if total_days <= 0:
        return []

    # Generate random dates within the project's lifetime
    selected_dates = set()  # Use set to avoid duplicates
    while len(selected_dates) < remaining_dates:
        days_offset = random.randint(0, total_days)
        random_date = project_created_at + timedelta(days=days_offset)
        selected_dates.add(random_date)

    # Convert random dates to MetricDate objects
    for date in sorted(selected_dates):
        # Get metrics for this date if they exist
        cursor.execute("""
            SELECT 
                COALESCE(r.request_count, 0) as request_count,
                COALESCE(e.error_rate, 0) as error_rate
            FROM (SELECT %s::date as date) d
            LEFT JOIN Requests_Daily_Count r ON 
                r.project_id = %s AND 
                r.date = d.date
            LEFT JOIN Error_Rate_Daily e ON 
                e.project_id = %s AND 
                e.date = d.date
        """, (date.date(), project_id, project_id))

        request_count, error_rate = cursor.fetchone()
        random_dates.append(
            MetricDate(
                date=date,
                request_count=request_count,
                error_rate=error_rate,
                metric_type='random'  # Mark these as random dates
            )
        )

    return random_dates


def create_tickets(
    conn,
    cp_conn,
    project_id: str,
<<<<<<< HEAD
    num_tickets: int,
    ticket_status: str | None = None,
=======
    ticket_frequency: str,
>>>>>>> 98ff4471
    start_date: datetime | None = None
) -> tuple[List[int], List[str]]:
    """
    Generate support tickets based on project metrics and interaction patterns
    """
    fake = Faker()
    cursor = conn.cursor()
    cp_cursor = cp_conn.cursor()

    # Get project creation date
    cp_cursor.execute("""
        SELECT created_at, owner_id 
        FROM Projects 
        WHERE id = %s
    """, (project_id,))
    project_data = cp_cursor.fetchone()
    if not project_data:
        raise Exception("Project not found")

    project_created_at, owner_id = project_data

    months_diff = months_between(datetime.now(), project_created_at)
    print('MONTHS_DIFF: ', months_diff)
    
    project_plan = get_project_plan(cp_cursor, project_id=project_id, date=datetime.now(timezone.utc))

<<<<<<< HEAD
    print('number of support tickets to generate: ', num_tickets, ', plan: ', project_plan)
=======
    if ticket_frequency == "low" and project_plan in ['base', 'advanced']:
        num_tickets = random.randint(0, int(months_diff/8))
    elif ticket_frequency == 'medium' and project_plan in ['base', 'advanced']:
        num_tickets = random.randint(1, max(1, int(months_diff/4)))
    elif ticket_frequency == 'high' and project_plan in ['base', 'advanced']:
        num_tickets = random.randint(2, max(2, int(months_diff/2)))
    elif ticket_frequency == "low" and project_plan == "free":
        num_tickets = 0
    elif ticket_frequency == "medium" and project_plan == "free":
        num_tickets = random.randint(0, 1)
    elif ticket_frequency == "high" and project_plan == "free":
        num_tickets = random.randint(0, 2)
    else:
        num_tickets = random.randint(0, 2)

    print('number of support tickets to generate: ', num_tickets,
          ', plan: ', project_plan, ', ticket frequency: ', ticket_frequency)
>>>>>>> 98ff4471

    # Get significant dates for ticket creation
    significant_dates = get_significant_dates(
        cp_cursor, project_id, num_tickets)
    if not significant_dates:
        print("WARNING: No significant metric dates found for project")

    more_dates = get_random_dates(
        cp_cursor, project_id, project_created_at, num_tickets - len(significant_dates))

    ticket_dates = (significant_dates + more_dates)[0:num_tickets]

    cp_cursor.execute("""
        SELECT email 
        FROM Users 
        WHERE id = %s
    """, (owner_id,))
    user_email = cp_cursor.fetchone()[0]

    # Insert or get requester ID from Support_User table
    cursor.execute("""
        INSERT INTO Support_User (email, role)
        VALUES (%s, 'user')
        ON CONFLICT (email) DO NOTHING
        RETURNING id
    """, (user_email,))
    result = cursor.fetchone()

    if result:
        requester_support_id = result[0]
    else:
        # If no ID returned from insert (due to ON CONFLICT), get the existing ID
        cursor.execute("""
            SELECT id FROM Support_User 
            WHERE email = %s AND role = 'user'
        """, (user_email,))
        requester_support_id = cursor.fetchone()[0]

    # Get agent IDs
    cursor.execute("SELECT id FROM Support_User WHERE role = 'agent'")
    agent_ids = [row[0] for row in cursor.fetchall()]
    if not agent_ids:
        raise Exception("No support agents found")

    tickets = []
    # Create tickets for each significant date
    for metric_date in ticket_dates:
        # Get project plan for this date
        plan = get_project_plan(cp_cursor, project_id, metric_date.date)

        # Determine ticket type based on metrics
        ticket_type = determine_ticket_type(metric_date, plan)
        component = random.choice(list(FeatureCategory))

        # Generate ticket content
        proto_description = generate_message_content(
            ticket_type,
            component
        )

        created_at = metric_date.date + timedelta(hours=random.randint(1, 8))

        maybe_content = get_ai_generated_description(proto_description)
        if maybe_content:
            subject, description = maybe_content
            print(subject + ":\n")
            print(description)
            print("\n\n")

            description = f"{description}\n\nProject ID: {project_id}\n"
            ticket = {
                "is_public": True,
                "priority": None,
                "status": "open",
                "subject": subject,
                "description": description,
<<<<<<< HEAD
                "type": random.choices([None, ticket_type.value], weights=[0.75, 0.25])[0],
                "original_type": ticket_type.value,
=======
                "type": random.choices([None, str(ticket_type)], weights=[0.75, 0.25])[0],
>>>>>>> 98ff4471
                # Using Support_User agent ID
                "assignee_id": random.choice(agent_ids),
                "requester_id": requester_support_id,     # Using Support_User customer ID
                "created_at": created_at,
            }
            tickets.append(ticket)

    # Insert tickets
    insert_query = """
        INSERT INTO Support_Ticket (
            is_public, priority, status, subject, description, type,
            assignee_id, requester_id, created_at
        ) VALUES (
            %(is_public)s, %(priority)s, %(status)s, %(subject)s, 
            %(description)s, %(type)s, %(assignee_id)s, %(requester_id)s, 
            %(created_at)s
        ) RETURNING id
    """

    ticket_ids = []
    ticket_types = []
    for ticket in tickets:
        cursor.execute(insert_query, ticket)
        ticket_id = cursor.fetchone()[0]
        ticket_ids.append(ticket_id)
<<<<<<< HEAD
        ticket_types.append(ticket['original_type'])
        
=======
>>>>>>> 98ff4471
        response_pattern = random.choices(
            ['smooth', 'average', 'struggling'], weights=[0.25, 0.5, 0.25])[0]
        if ticket['priority'] == 'high':
            num_comments = random.randint(4, 10)
            status = random.choices(
<<<<<<< HEAD
                ['open', 'pending', 'closed'], weights=[0.2, 0.1, 0.7])[0] if ticket_status is None else ticket_status
        elif ticket['priority'] == 'medium':
            num_comments = random.randint(0, 6)
            status = random.choices(
                ['open', 'pending', 'closed'], weights=[0.2, 0.3, 0.5])[0] if ticket_status is None else ticket_status
        elif ticket['priority'] == 'low':
            num_comments = random.randint(0, 4)
            status = random.choices(
                ['open', 'pending', 'closed'], weights=[0.5, 0.3, 0.2])[0] if ticket_status is None else ticket_status
        else:
            num_comments = random.randint(0, 2)
            status = random.choices(
                ['open', 'pending', 'closed'], weights=[0.3, 0.3, 0.4])[0] if ticket_status is None else ticket_status
=======
                ['open', 'pending', 'closed'], weights=[0.2, 0.1, 0.7])[0]
        elif ticket['priority'] == 'medium':
            num_comments = random.randint(0, 6)
            status = random.choices(
                ['open', 'pending', 'closed'], weights=[0.2, 0.3, 0.5])[0]
        elif ticket['priority'] == 'low':
            num_comments = random.randint(0, 4)
            status = random.choices(
                ['open', 'pending', 'closed'], weights=[0.5, 0.3, 0.2])[0]
        else:
            num_comments = random.randint(0, 2)
            status = random.choices(
                ['open', 'pending', 'closed'], weights=[0.3, 0.3, 0.4])[0]

        if status == "closed":
            num_comments = num_comments + 1  # avoid
>>>>>>> 98ff4471

        print('EXPECTED STATUS: ', status)
        status, ticket_comments = get_ai_generated_ticket_comments(
            ticket['description'], ticket['created_at'], status, num_comments, response_pattern)
        print('status: ', status)
        print(ticket_comments)

        ticket_comments_values = [(ticket_id, comment['body'], comment['created_at'], ticket['requester_id']
                                   if comment['role'] == 'user' else ticket['assignee_id']) for comment in ticket_comments]

        execute_values(
            cursor,
            """
            INSERT INTO Support_Ticket_Comment(ticket_id, body, created_at, user_id)
            VALUES %s
            """,
            ticket_comments_values,
            template="(%s, %s, %s, %s)"
        )

        cursor.execute("""
                       UPDATE Support_Ticket SET status = %s where id = %s
                       """, (status, ticket_id))

    conn.commit()
    cp_conn.commit()
    return ticket_ids, ticket_types


def get_ai_generated_description(proto_description)  -> Tuple[str, str] | None:

<<<<<<< HEAD
=======

def get_ai_generated_description(proto_description)  -> Tuple[str, str] | None:

>>>>>>> 98ff4471
    with open('sample_support_conversations.txt', 'r') as file:
        sample_tickets = file.read()

    system_prompt = f"""

Sample tickets with subject, description and comments for reference:

{sample_tickets}

You are supposed to generate fake support tickets for an API SaaS company. You will be given some initial context. You need to create a realistic subject and description for this ticket as coming from a genuine user.

Be straightforward in your description.

IMPORTANT GUIDELINES:
1. If dealing with bug, feature requests or how-to tickets, add names of database(s) that the customer might be using in the description, popular ones being Postgres, Snowflake, MySQL, MongoDB and SQL Server. Less popular ones being BigQuery, Oracle
2. For bug or production issues, add a software version somewhere in the description like this "Version: v2.41.0". Versions are in the form "v2.x.x" where the max version is "v2.50.10"

Generate a json like `{{"subject": string, "description": string}}` . Always return a valid JSON object, without any additional text or formatting.


"""

    try:

        OPENAI_API_KEY = os.getenv('OPENAI_API_KEY')
        if not OPENAI_API_KEY:
            print("Error: OPENAI_API_KEY not found in environment variables")
            print("Please create a .env file with your OpenAI API key like this:")
            print("OPENAI_API_KEY=your-api-key-here")
            exit(1)
        client = OpenAI(api_key=OPENAI_API_KEY)
        completion = client.chat.completions.create(
            model="o1-preview",
            messages=[
                # {"role": "system", "content": system_prompt},
                {"role": "user", "content": f"""
                 
{system_prompt}


Generate subject and description based on:
Context: {proto_description}
"""
                }
            ],
        )

        chat_message = json.loads(
            completion.choices[0].message.content)  # type: ignore
        print(chat_message)
        return (chat_message['subject'], chat_message['description'])
    except Exception as e:
        # Handle errors from OpenAI's API
        print(f"An error occurred: {e}")
        return None


def get_ai_generated_ticket_comments(description: str, created_at: datetime, status: str, num_comments: int, response_pattern: str) -> Tuple[str, List[Dict]]:

    with open('sample_support_conversations.txt', 'r') as file:
        sample_tickets = file.read()

    system_prompt = f"""
You are supposed to generate fake support tickets comments for an API SaaS company.

You will be provided with `num_comments` to denote the expected length of the conversation.

You will also be given `created_at` so the comments should be after this time (each comment could range from few hours to few days after the previous comment)

You will also be given a `status` which can be one of `open`, `pending` or `closed`. It is very IMPORTANT to generate the comments based on the status.
`open` status means that the last comment would mean that the support agent needs to follow up.
`pending` status means that the user has to furnish more information or confirm some data. This usually means that the last comment is from an agent asking for more information
`closed` status means that the ticket has been successfully resolved. This usually means that the last comment is from the user and has acknowledged the successful resolution.

Note that you may be given a field called agent_response_pattern which would be one of smooth, average or struggling. You should use this to generate the general quality of response from an agent

Generate a json which has the status and an array of comments following the shape: `{{ "status": <open or pending or closed>, "comments": [{{"body": string, "created_at": timestamptz, "role" : <user or agent>}}] }}` .
Always return a valid JSON object, without any additional text or formatting.

Sample tickets with subject, description and comments for reference:

{sample_tickets}
"""

    try:

        OPENAI_API_KEY = os.getenv('OPENAI_API_KEY')
        if not OPENAI_API_KEY:
            print("Error: OPENAI_API_KEY not found in environment variables")
            print("Please create a .env file with your OpenAI API key like this:")
            print("OPENAI_API_KEY=your-api-key-here")
            exit(1)
        client = OpenAI(api_key=OPENAI_API_KEY)
        completion = client.chat.completions.create(
            model="gpt-4o-mini",
            messages=[
                {"role": "system", "content": system_prompt},
                {"role": "user", "content": f"""
Generate comments with the following properties
- created_at: {created_at}
- status: {status}
- num_comments: {num_comments}
- agent_response_pattern: {response_pattern}
- description: {description}
"""
                }
            ],
            temperature=0.7,
            max_tokens=10000
        )

        chat_message = json.loads(
            completion.choices[0].message.content)  # type: ignore
        print("expected num_comments: ", num_comments)
        print("status: ", chat_message['status'])
        print(chat_message['comments'])
        return chat_message['status'], chat_message['comments']
    except Exception as e:
        # Handle errors from OpenAI's API
        print(f"An error occurred: {e}")
        return 'open', []


<<<<<<< HEAD
def generate_and_insert_support_tickets(cp_connection_params, st_connection_params, project_id, num_tickets):
=======
def generate_and_insert_support_tickets(cp_connection_params, st_connection_params, project_id, support_request_pattern_type, ticket_frequency):
>>>>>>> 98ff4471
    conn = psycopg2.connect(**st_connection_params)

    cp_conn = psycopg2.connect(**cp_connection_params)

    try:
        # Create tickets for a specific project
        ticket_ids = create_tickets(
            conn,
            cp_conn,
            project_id,
<<<<<<< HEAD
            num_tickets=num_tickets
=======
            support_request_pattern_type,
            ticket_frequency
>>>>>>> 98ff4471
        )
        print(f"Created {len(ticket_ids)} tickets with IDs: {ticket_ids}")
        return ticket_ids

    finally:
        conn.close()
        cp_conn.close()

<<<<<<< HEAD
if __name__ == "__main__":
    import argparse

    # Set up argument parser
    parser = argparse.ArgumentParser(description='Create support tickets for a project')
    parser.add_argument('--project-id', type=str, required=True,
                       help='UUID of the project')
    parser.add_argument('--num-tickets', type=int, required=True,
                       help='Number of tickets to create')

    args = parser.parse_args()

=======
def update_tickets():
>>>>>>> 98ff4471
    # Database connection parameters
    conn = psycopg2.connect(
        dbname="support_tickets_new",
        user="postgres",
        password="postgres",
        host="localhost"
    )
    cp_conn = psycopg2.connect(
        dbname="control_plane_new",
        user="postgres",
        password="postgres",
        host="localhost"
    )
    try:
<<<<<<< HEAD
        # Create tickets for a specific project
        ticket_ids = create_tickets(
            conn,
            cp_conn,
            project_id=args.project_id,
            num_tickets=args.num_tickets,
            # start_date = datetime(2024, 11, 1)
        )
        print(f"Created {len(ticket_ids)} tickets with IDs: {ticket_ids}")
=======
        cursor = cp_conn.cursor()
        
        # Get all projects from data_generation_seeds
        cursor.execute("""
            SELECT project_id, ticket_frequency 
            FROM data_generation_seeds
            order by project_id
        """)
        
        projects = cursor.fetchall()
        
        if not projects:
            print("No projects found in data_generation_seeds table")
            return
        
        results = []
        errors = []
        
        # Process each project
        for project_id, ticket_frequency in projects:
            try:
                print(f"Processing project: {project_id} with frequency: {ticket_frequency}")
                
                # Create tickets for this project
                ticket_ids = create_tickets(
                    conn,
                    cp_conn,
                    project_id=project_id,
                    ticket_frequency=ticket_frequency
                )
                
                results.append({
                    'project_id': project_id,
                    'tickets_created': len(ticket_ids),
                    'ticket_ids': ticket_ids
                })
                
                print(f"Created {len(ticket_ids)} tickets for project {project_id}")
                
            except Exception as e:
                error_msg = f"Error processing project {project_id}: {str(e)}"
                print(error_msg)
                errors.append(error_msg)
                raise e
                continue
        
        # Print summary
        print("\nProcessing completed!")
        print(f"Successfully processed {len(results)} projects")
        if errors:
            print(f"\nEncountered {len(errors)} errors:")
            for error in errors:
                print(f"- {error}")
        
        print("\nDetailed results:")
        for result in results:
            print(f"Project {result['project_id']}: Created {result['tickets_created']} tickets")
            
>>>>>>> 98ff4471
    finally:
        conn.close()
        cp_conn.close()

if __name__ == "__main__":
    import sys

    if len(sys.argv) > 1 and sys.argv[1] == "update_tickets":
        update_tickets()
    else:
        # Database connection parameters
        conn = psycopg2.connect(
            dbname="support_tickets_new",
            user="postgres",
            password="postgres",
            host="localhost"
        )

        cp_conn = psycopg2.connect(
            dbname="control_plane_new",
            user="postgres",
            password="postgres",
            host="localhost"
        )

        try:
            # Create tickets for a specific project
            ticket_ids = create_tickets(
                conn,
                cp_conn,
                project_id="1b40dfe0-02f6-4e2c-aaf8-b275434b2dae",
                ticket_frequency='high',
                # start_date = datetime(2024, 11, 1)
            )
            print(f"Created {len(ticket_ids)} tickets with IDs: {ticket_ids}")

        finally:
            conn.close()
            cp_conn.close()<|MERGE_RESOLUTION|>--- conflicted
+++ resolved
@@ -390,12 +390,8 @@
     conn,
     cp_conn,
     project_id: str,
-<<<<<<< HEAD
     num_tickets: int,
     ticket_status: str | None = None,
-=======
-    ticket_frequency: str,
->>>>>>> 98ff4471
     start_date: datetime | None = None
 ) -> tuple[List[int], List[str]]:
     """
@@ -422,27 +418,7 @@
     
     project_plan = get_project_plan(cp_cursor, project_id=project_id, date=datetime.now(timezone.utc))
 
-<<<<<<< HEAD
     print('number of support tickets to generate: ', num_tickets, ', plan: ', project_plan)
-=======
-    if ticket_frequency == "low" and project_plan in ['base', 'advanced']:
-        num_tickets = random.randint(0, int(months_diff/8))
-    elif ticket_frequency == 'medium' and project_plan in ['base', 'advanced']:
-        num_tickets = random.randint(1, max(1, int(months_diff/4)))
-    elif ticket_frequency == 'high' and project_plan in ['base', 'advanced']:
-        num_tickets = random.randint(2, max(2, int(months_diff/2)))
-    elif ticket_frequency == "low" and project_plan == "free":
-        num_tickets = 0
-    elif ticket_frequency == "medium" and project_plan == "free":
-        num_tickets = random.randint(0, 1)
-    elif ticket_frequency == "high" and project_plan == "free":
-        num_tickets = random.randint(0, 2)
-    else:
-        num_tickets = random.randint(0, 2)
-
-    print('number of support tickets to generate: ', num_tickets,
-          ', plan: ', project_plan, ', ticket frequency: ', ticket_frequency)
->>>>>>> 98ff4471
 
     # Get significant dates for ticket creation
     significant_dates = get_significant_dates(
@@ -519,12 +495,8 @@
                 "status": "open",
                 "subject": subject,
                 "description": description,
-<<<<<<< HEAD
                 "type": random.choices([None, ticket_type.value], weights=[0.75, 0.25])[0],
                 "original_type": ticket_type.value,
-=======
-                "type": random.choices([None, str(ticket_type)], weights=[0.75, 0.25])[0],
->>>>>>> 98ff4471
                 # Using Support_User agent ID
                 "assignee_id": random.choice(agent_ids),
                 "requester_id": requester_support_id,     # Using Support_User customer ID
@@ -550,17 +522,13 @@
         cursor.execute(insert_query, ticket)
         ticket_id = cursor.fetchone()[0]
         ticket_ids.append(ticket_id)
-<<<<<<< HEAD
         ticket_types.append(ticket['original_type'])
         
-=======
->>>>>>> 98ff4471
         response_pattern = random.choices(
             ['smooth', 'average', 'struggling'], weights=[0.25, 0.5, 0.25])[0]
         if ticket['priority'] == 'high':
             num_comments = random.randint(4, 10)
             status = random.choices(
-<<<<<<< HEAD
                 ['open', 'pending', 'closed'], weights=[0.2, 0.1, 0.7])[0] if ticket_status is None else ticket_status
         elif ticket['priority'] == 'medium':
             num_comments = random.randint(0, 6)
@@ -574,24 +542,6 @@
             num_comments = random.randint(0, 2)
             status = random.choices(
                 ['open', 'pending', 'closed'], weights=[0.3, 0.3, 0.4])[0] if ticket_status is None else ticket_status
-=======
-                ['open', 'pending', 'closed'], weights=[0.2, 0.1, 0.7])[0]
-        elif ticket['priority'] == 'medium':
-            num_comments = random.randint(0, 6)
-            status = random.choices(
-                ['open', 'pending', 'closed'], weights=[0.2, 0.3, 0.5])[0]
-        elif ticket['priority'] == 'low':
-            num_comments = random.randint(0, 4)
-            status = random.choices(
-                ['open', 'pending', 'closed'], weights=[0.5, 0.3, 0.2])[0]
-        else:
-            num_comments = random.randint(0, 2)
-            status = random.choices(
-                ['open', 'pending', 'closed'], weights=[0.3, 0.3, 0.4])[0]
-
-        if status == "closed":
-            num_comments = num_comments + 1  # avoid
->>>>>>> 98ff4471
 
         print('EXPECTED STATUS: ', status)
         status, ticket_comments = get_ai_generated_ticket_comments(
@@ -623,12 +573,6 @@
 
 def get_ai_generated_description(proto_description)  -> Tuple[str, str] | None:
 
-<<<<<<< HEAD
-=======
-
-def get_ai_generated_description(proto_description)  -> Tuple[str, str] | None:
-
->>>>>>> 98ff4471
     with open('sample_support_conversations.txt', 'r') as file:
         sample_tickets = file.read()
 
@@ -752,11 +696,7 @@
         return 'open', []
 
 
-<<<<<<< HEAD
 def generate_and_insert_support_tickets(cp_connection_params, st_connection_params, project_id, num_tickets):
-=======
-def generate_and_insert_support_tickets(cp_connection_params, st_connection_params, project_id, support_request_pattern_type, ticket_frequency):
->>>>>>> 98ff4471
     conn = psycopg2.connect(**st_connection_params)
 
     cp_conn = psycopg2.connect(**cp_connection_params)
@@ -767,12 +707,7 @@
             conn,
             cp_conn,
             project_id,
-<<<<<<< HEAD
             num_tickets=num_tickets
-=======
-            support_request_pattern_type,
-            ticket_frequency
->>>>>>> 98ff4471
         )
         print(f"Created {len(ticket_ids)} tickets with IDs: {ticket_ids}")
         return ticket_ids
@@ -781,7 +716,6 @@
         conn.close()
         cp_conn.close()
 
-<<<<<<< HEAD
 if __name__ == "__main__":
     import argparse
 
@@ -794,9 +728,6 @@
 
     args = parser.parse_args()
 
-=======
-def update_tickets():
->>>>>>> 98ff4471
     # Database connection parameters
     conn = psycopg2.connect(
         dbname="support_tickets_new",
@@ -811,7 +742,6 @@
         host="localhost"
     )
     try:
-<<<<<<< HEAD
         # Create tickets for a specific project
         ticket_ids = create_tickets(
             conn,
@@ -821,102 +751,7 @@
             # start_date = datetime(2024, 11, 1)
         )
         print(f"Created {len(ticket_ids)} tickets with IDs: {ticket_ids}")
-=======
-        cursor = cp_conn.cursor()
-        
-        # Get all projects from data_generation_seeds
-        cursor.execute("""
-            SELECT project_id, ticket_frequency 
-            FROM data_generation_seeds
-            order by project_id
-        """)
-        
-        projects = cursor.fetchall()
-        
-        if not projects:
-            print("No projects found in data_generation_seeds table")
-            return
-        
-        results = []
-        errors = []
-        
-        # Process each project
-        for project_id, ticket_frequency in projects:
-            try:
-                print(f"Processing project: {project_id} with frequency: {ticket_frequency}")
-                
-                # Create tickets for this project
-                ticket_ids = create_tickets(
-                    conn,
-                    cp_conn,
-                    project_id=project_id,
-                    ticket_frequency=ticket_frequency
-                )
-                
-                results.append({
-                    'project_id': project_id,
-                    'tickets_created': len(ticket_ids),
-                    'ticket_ids': ticket_ids
-                })
-                
-                print(f"Created {len(ticket_ids)} tickets for project {project_id}")
-                
-            except Exception as e:
-                error_msg = f"Error processing project {project_id}: {str(e)}"
-                print(error_msg)
-                errors.append(error_msg)
-                raise e
-                continue
-        
-        # Print summary
-        print("\nProcessing completed!")
-        print(f"Successfully processed {len(results)} projects")
-        if errors:
-            print(f"\nEncountered {len(errors)} errors:")
-            for error in errors:
-                print(f"- {error}")
-        
-        print("\nDetailed results:")
-        for result in results:
-            print(f"Project {result['project_id']}: Created {result['tickets_created']} tickets")
-            
->>>>>>> 98ff4471
     finally:
         conn.close()
         cp_conn.close()
 
-if __name__ == "__main__":
-    import sys
-
-    if len(sys.argv) > 1 and sys.argv[1] == "update_tickets":
-        update_tickets()
-    else:
-        # Database connection parameters
-        conn = psycopg2.connect(
-            dbname="support_tickets_new",
-            user="postgres",
-            password="postgres",
-            host="localhost"
-        )
-
-        cp_conn = psycopg2.connect(
-            dbname="control_plane_new",
-            user="postgres",
-            password="postgres",
-            host="localhost"
-        )
-
-        try:
-            # Create tickets for a specific project
-            ticket_ids = create_tickets(
-                conn,
-                cp_conn,
-                project_id="1b40dfe0-02f6-4e2c-aaf8-b275434b2dae",
-                ticket_frequency='high',
-                # start_date = datetime(2024, 11, 1)
-            )
-            print(f"Created {len(ticket_ids)} tickets with IDs: {ticket_ids}")
-
-        finally:
-            conn.close()
-            cp_conn.close()